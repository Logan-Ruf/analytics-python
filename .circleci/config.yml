--- conflicted
+++ resolved
@@ -112,15 +112,6 @@
                 - master
                 - scheduled_e2e_testing
     jobs:
-<<<<<<< HEAD
       - test_36      
       - test_37
-      - test_38
-=======
-      - test_27
-      - test_35
-      - test_36
-      - test_37
-      - test_38
-      - test_39
->>>>>>> 29c5768f
+      - test_38